--- conflicted
+++ resolved
@@ -1,35 +1,21 @@
 PATH
   remote: .
   specs:
-<<<<<<< HEAD
-    kinesis (0.0.3)
+    kinesis (0.0.4)
       aws-sdk (~> 2)
-=======
-    kinesis (0.0.4)
-      aws-sdk-dynamodb (~> 1)
-      aws-sdk-kinesis (~> 1)
->>>>>>> e748cd4e
       concurrent-ruby (~> 1.0)
 
 GEM
   remote: https://rubygems.org/
   specs:
     aws-eventstream (1.1.0)
-<<<<<<< HEAD
-    aws-sdk (2.11.631)
-      aws-sdk-resources (= 2.11.631)
-    aws-sdk-core (2.11.631)
+    aws-sdk (2.11.632)
+      aws-sdk-resources (= 2.11.632)
+    aws-sdk-core (2.11.632)
       aws-sigv4 (~> 1.0)
-=======
-    aws-partitions (1.397.0)
-    aws-sdk-core (3.109.3)
-      aws-eventstream (~> 1, >= 1.0.2)
-      aws-partitions (~> 1, >= 1.239.0)
-      aws-sigv4 (~> 1.1)
->>>>>>> e748cd4e
       jmespath (~> 1.0)
-    aws-sdk-resources (2.11.631)
-      aws-sdk-core (= 2.11.631)
+    aws-sdk-resources (2.11.632)
+      aws-sdk-core (= 2.11.632)
     aws-sigv4 (1.2.2)
       aws-eventstream (~> 1, >= 1.0.2)
     concurrent-ruby (1.1.7)
