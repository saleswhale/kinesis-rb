# frozen_string_literal: true

require_relative 'lib/kinesis/version'

Gem::Specification.new do |spec|
  spec.name          = 'kinesis'
  spec.version       = Kinesis::VERSION
  spec.authors       = ['Saleswhale']
  spec.email         = ['odina@saleswhale.com']

  spec.summary       = 'AWS Kinesis wrapper in Ruby'
  spec.homepage      = 'https://github.com/saleswhale/kinesis_rb'
  spec.license       = 'MIT'
  spec.required_ruby_version = Gem::Requirement.new('>= 2.4.0')

  spec.metadata['allowed_push_host'] = "we don't use a private gem server"

  spec.metadata['homepage_uri'] = spec.homepage
  spec.metadata['source_code_uri'] = 'https://github.com/saleswhale/kinesis_rb.git'
  spec.metadata['changelog_uri'] = 'https://github.com/saleswhale/kinesis_rb.git'

  # Specify which files should be added to the gem when it is released.
  # The `git ls-files -z` loads the files in the RubyGem that have been added into git.
  spec.files = Dir.chdir(File.expand_path(__dir__)) do
    `git ls-files -z`.split("\x0").reject { |f| f.match(%r{^(test|spec|features)/}) }
  end
  spec.bindir        = 'exe'
  spec.executables   = spec.files.grep(%r{^exe/}) { |f| File.basename(f) }
  spec.require_paths = ['lib']

  spec.add_development_dependency 'bundler'
  spec.add_development_dependency 'rake', '~> 13.0'
  spec.add_development_dependency 'rspec', '~> 3'
  spec.add_development_dependency 'rspec_junit_formatter'
  spec.add_development_dependency 'rubocop'

<<<<<<< HEAD
  spec.add_dependency 'aws-sdk', '~> 2'
=======
  spec.add_dependency 'aws-sdk-dynamodb', '~> 1'
  spec.add_dependency 'aws-sdk-kinesis', '~> 1'
>>>>>>> 8f50e9c5
  spec.add_dependency 'concurrent-ruby', '~> 1.0'
end<|MERGE_RESOLUTION|>--- conflicted
+++ resolved
@@ -34,11 +34,5 @@
   spec.add_development_dependency 'rspec_junit_formatter'
   spec.add_development_dependency 'rubocop'
 
-<<<<<<< HEAD
   spec.add_dependency 'aws-sdk', '~> 2'
-=======
-  spec.add_dependency 'aws-sdk-dynamodb', '~> 1'
-  spec.add_dependency 'aws-sdk-kinesis', '~> 1'
->>>>>>> 8f50e9c5
-  spec.add_dependency 'concurrent-ruby', '~> 1.0'
 end